--- conflicted
+++ resolved
@@ -10,7 +10,7 @@
 
 function App() {
   return (
-<<<<<<< HEAD
+
     <div className="App">
       <ErrorBoundary
         componentName="App"
@@ -22,32 +22,7 @@
           </BookingProvider>
         </NotificationProvider>
       </ErrorBoundary>
-=======
-    <div className="min-h-screen bg-gray-100 flex flex-col items-center justify-center">
-      <div className="flex space-x-8 mb-8">
-        <a href="https://vite.dev" target="_blank" className="hover:opacity-80 transition-opacity">
-          <img src={viteLogo} className="h-24 w-24" alt="Vite logo" />
-        </a>
-        <a href="https://react.dev" target="_blank" className="hover:opacity-80 transition-opacity">
-          <img src={reactLogo} className="h-24 w-24 animate-spin" alt="React logo" />
-        </a>
-      </div>
-      <h1 className="text-4xl font-bold text-gray-800 mb-8">Vite + React + Tailwind</h1>
-      <div className="bg-white p-8 rounded-lg shadow-lg">
-        <button 
-          onClick={() => setCount((count) => count + 1)}
-          className="bg-blue-500 hover:bg-blue-700 text-white font-bold py-2 px-4 rounded transition-colors"
-        >
-          count is {count}
-        </button>
-        <p className="mt-4 text-gray-600">
-          Edit <code className="bg-gray-200 px-2 py-1 rounded">src/App.jsx</code> and save to test HMR
-        </p>
-      </div>
-      <p className="mt-8 text-sm text-gray-500">
-        Click on the Vite and React logos to learn more
-      </p>
->>>>>>> da45d2b4
+
     </div>
   )
 }
