--- conflicted
+++ resolved
@@ -110,12 +110,11 @@
     depends_on:
       postgres:
         condition: service_healthy
-<<<<<<< HEAD
+
     volumes:
       - ./backend/services/auth-service:/app
       - auth_service_node_modules:/app/node_modules  # ✅ Fixed to use named volume
-=======
->>>>>>> 14feabfb
+
     networks:
       - ceylon-network
     healthcheck:
